﻿<Project Sdk="Microsoft.NET.Sdk">

    <PropertyGroup>
<<<<<<< HEAD
        <TargetFrameworks>netstandard2.0;net45</TargetFrameworks>
=======
        <TargetFrameworks>netstandard1.6;netstandard2.0;net45</TargetFrameworks>
>>>>>>> b2f7b930
        <Title>ExtCore</Title>
        <Version>0.8.47</Version>
        <RepositoryUrl>https://github.com/jack-pappas/ExtCore</RepositoryUrl>
        <AssemblyVersion>0.8.47</AssemblyVersion>
        <FileVersion>0.8.47</FileVersion>
        <Description>ExtCore provides extensions to the F# core library (FSharp.Core) and aims to help you build
            industrial-strength F# applications. These extensions include additional functions for modules such as
            Array, List, Set, and Map; immutable IntSet, IntMap, LazyList, and Queue collections; a variety of
            computation expressions (workflows); and "workflow collections" -- collections modules which have been
            adapted to work seamlessly from within workflows.
        </Description>
        <Authors>Jack Pappas</Authors>
        <PackageLicenseUrl>http://opensource.org/licenses/Apache-2.0</PackageLicenseUrl>
        <PackageProjectUrl>https://github.com/jack-pappas/ExtCore</PackageProjectUrl>
        <PackageTags>f# fsharp workflow collections immutable workflow monad computation fsharpx intmap lazylist
        </PackageTags>
    </PropertyGroup>

    <ItemGroup>
      <Compile Include="AssemblyInfo.fs" />
      <Compile Include="Pervasive.fs" />
      <Compile Include="Pervasive.Compatibility.fs" />
      <Compile Include="Pervasive.Result.fs" />
      <Compile Include="Substring.fs" />
      <Compile Include="String.fs" />
      <Compile Include="Control.Agents.fs" />
      <Compile Include="Control.fs" />
      <Compile Include="Control.Compatibility.fs" />
      <Compile Include="Control.Result.fs" />
      <Compile Include="Control.Observable.fs" />
      <Compile Include="Control.Indexed.fs" />
      <Compile Include="Control.Indexed.Compatibility.fs" />
      <Compile Include="Control.Indexed.Result.fs" />
      <Compile Include="Control.Cps.fs" />
      <Compile Include="Control.Cps.Compatibility.fs" />
      <Compile Include="Control.Cps.Result.fs" />
      <Compile Include="Control.Tasks.fs" />
      <Compile Include="Collections.fs" />
      <Compile Include="Collections.Seq.fs" />
      <Compile Include="Collections.ListZipper.fs" />
      <Compile Include="Collections.List.fs" />
      <Compile Include="Collections.Vector.fs" />
      <Compile Include="Collections.VectorView.fs" />
      <Compile Include="Collections.ResizeArray.fs" />
      <Compile Include="Collections.Array.fs" />
      <Compile Include="Collections.TaggedArray.fs" />
      <Compile Include="Collections.ArrayView.fs" />
      <Compile Include="Collections.Set.fs" />
      <Compile Include="Collections.Map.fs" />
      <Compile Include="Collections.Dict.fs" />
      <Compile Include="Collections.Bimap.fs" />
      <Compile Include="Collections.IntSet.fs" />
      <Compile Include="Collections.IntMap.fs" />
      <Compile Include="Collections.IntBimap.fs" />
      <Compile Include="Collections.LongSet.fs" />
      <Compile Include="Collections.LongMap.fs" />
      <Compile Include="Collections.LongBimap.fs" />
      <Compile Include="Collections.HashSet.fs" />
      <Compile Include="Collections.HashMap.fs" />
      <Compile Include="Collections.Multiset.fs" />
      <Compile Include="Collections.Multimap.fs" />
      <Compile Include="Collections.LazyList.fs" />
      <Compile Include="Collections.Queue.fs" />
      <Compile Include="Collections.PriorityQueue.fs" />
      <Compile Include="Collections.AsyncSeq.fs" />
      <Compile Include="ControlCollections.State.fs" />
      <Compile Include="ControlCollections.Reader.fs" />
      <Compile Include="ControlCollections.ReaderState.fs" />
      <Compile Include="ControlCollections.Maybe.fs" />
      <Compile Include="ControlCollections.ReaderMaybe.fs" />
      <Compile Include="ControlCollections.Choice.fs" />
      <Compile Include="ControlCollections.ReaderChoice.fs" />
      <Compile Include="ControlCollections.Result.fs" />
      <Compile Include="ControlCollections.ReaderResult.fs" />
      <Compile Include="ControlCollections.ProtectedState.Compatibility.fs" />
      <Compile Include="ControlCollections.ProtectedState.fs" />
      <Compile Include="ControlCollections.ReaderProtectedState.Compatibility.fs" />
      <Compile Include="ControlCollections.ReaderProtectedState.fs" />
      <Compile Include="ControlCollections.StatefulChoice.fs" />
      <Compile Include="ControlCollections.StatefulResult.fs" />
      <Compile Include="ControlCollections.Async.fs" />
      <Compile Include="ControlCollections.AsyncState.fs" />
      <Compile Include="ControlCollections.AsyncMaybe.fs" />
      <Compile Include="ControlCollections.AsyncChoice.fs" />
      <Compile Include="ControlCollections.AsyncResult.fs" />
      <Compile Include="ControlCollections.AsyncProtectedState.fs" />
      <Compile Include="ControlCollections.Cont.fs" />
      <Compile Include="ControlCollections.StateCont.fs" />
      <Compile Include="Caching.LruCache.fs" />
      <Compile Include="NativeInterop.fs" />
      <Compile Include="IO.fs" />
      <Compile Include="Net.fs" />
      <Compile Include="Args.fs" />
      <Compile Include="ExtraPervasives.fs" />
    </ItemGroup>
</Project><|MERGE_RESOLUTION|>--- conflicted
+++ resolved
@@ -1,11 +1,7 @@
 ﻿<Project Sdk="Microsoft.NET.Sdk">
 
     <PropertyGroup>
-<<<<<<< HEAD
-        <TargetFrameworks>netstandard2.0;net45</TargetFrameworks>
-=======
         <TargetFrameworks>netstandard1.6;netstandard2.0;net45</TargetFrameworks>
->>>>>>> b2f7b930
         <Title>ExtCore</Title>
         <Version>0.8.47</Version>
         <RepositoryUrl>https://github.com/jack-pappas/ExtCore</RepositoryUrl>
